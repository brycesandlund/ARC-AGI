numpy
pandas
scikit-learn
matplotlib
tensorflow
torch>=2.0.0
transformers>=4.36.0
requests
datasets>=2.16.0
peft>=0.7.0
trl>=0.7.0
accelerate>=0.25.0  # Required for transformers
bitsandbytes>=0.41.0  # Required for 8-bit training
wandb  # Required for logging
<<<<<<< HEAD
# flash-attn==2.3.6
=======
flash-attn==2.3.6
tf-keras
>>>>>>> 90b8349f
<|MERGE_RESOLUTION|>--- conflicted
+++ resolved
@@ -12,9 +12,5 @@
 accelerate>=0.25.0  # Required for transformers
 bitsandbytes>=0.41.0  # Required for 8-bit training
 wandb  # Required for logging
-<<<<<<< HEAD
-# flash-attn==2.3.6
-=======
 flash-attn==2.3.6
-tf-keras
->>>>>>> 90b8349f
+tf-keras